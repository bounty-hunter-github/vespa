// Copyright 2020 Oath Inc. Licensed under the terms of the Apache 2.0 license. See LICENSE in the project root.
package com.yahoo.vespa.hosted.controller.integration;

import com.google.inject.Inject;
import com.yahoo.cloud.config.ConfigserverConfig;
import com.yahoo.component.AbstractComponent;
import com.yahoo.config.provision.SystemName;
import com.yahoo.test.ManualClock;
import com.yahoo.vespa.hosted.controller.api.integration.ServiceRegistry;
import com.yahoo.vespa.hosted.controller.api.integration.archive.ArchiveService;
import com.yahoo.vespa.hosted.controller.api.integration.archive.MockArchiveService;
import com.yahoo.vespa.hosted.controller.api.integration.aws.MockRoleService;
import com.yahoo.vespa.hosted.controller.api.integration.aws.RoleService;
import com.yahoo.vespa.hosted.controller.api.integration.aws.MockAwsEventFetcher;
import com.yahoo.vespa.hosted.controller.api.integration.aws.MockResourceTagger;
import com.yahoo.vespa.hosted.controller.api.integration.aws.NoopRoleService;
import com.yahoo.vespa.hosted.controller.api.integration.aws.ResourceTagger;
import com.yahoo.vespa.hosted.controller.api.integration.billing.BillingController;
import com.yahoo.vespa.hosted.controller.api.integration.billing.MockBillingController;
import com.yahoo.vespa.hosted.controller.api.integration.certificates.EndpointCertificateMock;
import com.yahoo.vespa.hosted.controller.api.integration.certificates.EndpointCertificateValidator;
import com.yahoo.vespa.hosted.controller.api.integration.certificates.EndpointCertificateValidatorMock;
import com.yahoo.vespa.hosted.controller.api.integration.dns.MemoryNameService;
import com.yahoo.vespa.hosted.controller.api.integration.entity.MemoryEntityService;
import com.yahoo.vespa.hosted.controller.api.integration.organization.MockContactRetriever;
import com.yahoo.vespa.hosted.controller.api.integration.organization.MockIssueHandler;
import com.yahoo.vespa.hosted.controller.api.integration.resource.CostReportConsumerMock;
import com.yahoo.vespa.hosted.controller.api.integration.routing.GlobalRoutingService;
import com.yahoo.vespa.hosted.controller.api.integration.routing.MemoryGlobalRoutingService;
import com.yahoo.vespa.hosted.controller.api.integration.secrets.NoopTenantSecretService;
import com.yahoo.vespa.hosted.controller.api.integration.stubs.DummyOwnershipIssues;
import com.yahoo.vespa.hosted.controller.api.integration.stubs.DummySystemMonitor;
import com.yahoo.vespa.hosted.controller.api.integration.stubs.LoggingDeploymentIssues;
import com.yahoo.vespa.hosted.controller.api.integration.stubs.MockMailer;
import com.yahoo.vespa.hosted.controller.api.integration.stubs.MockMeteringClient;
import com.yahoo.vespa.hosted.controller.api.integration.stubs.MockRunDataStore;
import com.yahoo.vespa.hosted.controller.api.integration.stubs.MockTesterCloud;
import com.yahoo.vespa.hosted.controller.api.integration.vcmr.ChangeRequestClient;
import com.yahoo.vespa.hosted.controller.api.integration.vcmr.MockChangeRequestClient;

/**
 * A mock implementation of a {@link ServiceRegistry} for testing purposes.
 *
 * @author mpolden
 */
public class ServiceRegistryMock extends AbstractComponent implements ServiceRegistry {

    private final ManualClock clock = new ManualClock();
    private final ZoneRegistryMock zoneRegistryMock;
    private final ConfigServerMock configServerMock;
    private final MemoryNameService memoryNameService = new MemoryNameService();
    private final MemoryGlobalRoutingService memoryGlobalRoutingService = new MemoryGlobalRoutingService();
    private final MockMailer mockMailer = new MockMailer();
    private final EndpointCertificateMock endpointCertificateMock = new EndpointCertificateMock();
    private final EndpointCertificateValidatorMock endpointCertificateValidatorMock = new EndpointCertificateValidatorMock();
    private final MockMeteringClient mockMeteringClient = new MockMeteringClient();
    private final MockContactRetriever mockContactRetriever = new MockContactRetriever();
    private final MockIssueHandler mockIssueHandler = new MockIssueHandler();
    private final DummyOwnershipIssues dummyOwnershipIssues = new DummyOwnershipIssues();
    private final LoggingDeploymentIssues loggingDeploymentIssues = new LoggingDeploymentIssues();
    private final MemoryEntityService memoryEntityService = new MemoryEntityService();
    private final DummySystemMonitor systemMonitor = new DummySystemMonitor();
    private final CostReportConsumerMock costReportConsumerMock = new CostReportConsumerMock();
    private final MockAwsEventFetcher mockAwsEventFetcher = new MockAwsEventFetcher();
    private final ArtifactRepositoryMock artifactRepositoryMock = new ArtifactRepositoryMock();
    private final MockTesterCloud mockTesterCloud;
    private final ApplicationStoreMock applicationStoreMock = new ApplicationStoreMock();
    private final MockRunDataStore mockRunDataStore = new MockRunDataStore();
    private final MockResourceTagger mockResourceTagger = new MockResourceTagger();
<<<<<<< HEAD
    private final RoleService roleService = new NoopRoleService();
    private final BillingController billingController = new MockBillingController(clock);
=======
    private final RoleService roleService = new MockRoleService();
    private final BillingController billingController = new MockBillingController();
>>>>>>> 7b14f99e
    private final ContainerRegistryMock containerRegistry = new ContainerRegistryMock();
    private final NoopTenantSecretService tenantSecretService = new NoopTenantSecretService();
    private final ArchiveService archiveService = new MockArchiveService();
    private final MockChangeRequestClient changeRequestClient = new MockChangeRequestClient();

    public ServiceRegistryMock(SystemName system) {
        this.zoneRegistryMock = new ZoneRegistryMock(system);
        this.configServerMock = new ConfigServerMock(zoneRegistryMock);
        this.mockTesterCloud = new MockTesterCloud(nameService());
    }

    @Inject
    public ServiceRegistryMock(ConfigserverConfig config) {
        this(SystemName.from(config.system()));
    }

    public ServiceRegistryMock() {
        this(SystemName.main);
    }

    @Override
    public ConfigServerMock configServer() {
        return configServerMock;
    }

    @Override
    public ManualClock clock() {
        return clock;
    }

    @Override
    public GlobalRoutingService globalRoutingService() {
        return memoryGlobalRoutingService;
    }

    @Override
    public MockMailer mailer() {
        return mockMailer;
    }

    @Override
    public EndpointCertificateMock endpointCertificateProvider() {
        return endpointCertificateMock;
    }

    @Override
    public EndpointCertificateValidator endpointCertificateValidator() {
        return endpointCertificateValidatorMock;
    }

    @Override
    public MockMeteringClient meteringService() {
        return mockMeteringClient;
    }

    @Override
    public MockContactRetriever contactRetriever() {
        return mockContactRetriever;
    }

    @Override
    public MockIssueHandler issueHandler() {
        return mockIssueHandler;
    }

    @Override
    public DummyOwnershipIssues ownershipIssues() {
        return dummyOwnershipIssues;
    }

    @Override
    public LoggingDeploymentIssues deploymentIssues() {
        return loggingDeploymentIssues;
    }

    @Override
    public MemoryEntityService entityService() {
        return memoryEntityService;
    }

    @Override
    public CostReportConsumerMock costReportConsumer() {
        return costReportConsumerMock;
    }

    @Override
    public MockAwsEventFetcher eventFetcherService() {
        return mockAwsEventFetcher;
    }

    @Override
    public ArtifactRepositoryMock artifactRepository() {
        return artifactRepositoryMock;
    }

    @Override
    public MockTesterCloud testerCloud() {
        return mockTesterCloud;
    }

    @Override
    public ApplicationStoreMock applicationStore() {
        return applicationStoreMock;
    }

    @Override
    public MockRunDataStore runDataStore() {
        return mockRunDataStore;
    }

    @Override
    public MemoryNameService nameService() {
        return memoryNameService;
    }

    @Override
    public ZoneRegistryMock zoneRegistry() {
        return zoneRegistryMock;
    }

    @Override
    public ResourceTagger resourceTagger() {
        return mockResourceTagger;
    }

    @Override
    public RoleService roleService() {
        return roleService;
    }

    @Override
    public DummySystemMonitor systemMonitor() {
        return systemMonitor;
    }

    @Override
    public BillingController billingController() {
        return billingController;
    }

    @Override
    public ContainerRegistryMock containerRegistry() {
        return containerRegistry;
    }

    @Override
    public NoopTenantSecretService tenantSecretService() {
        return tenantSecretService;
    }

    @Override
    public ArchiveService archiveService() {
        return archiveService;
    }

    @Override
    public MockChangeRequestClient changeRequestClient() {
        return changeRequestClient;
    }

    public ConfigServerMock configServerMock() {
        return configServerMock;
    }

    public MemoryGlobalRoutingService globalRoutingServiceMock() {
        return memoryGlobalRoutingService;
    }

    public MockContactRetriever contactRetrieverMock() {
        return mockContactRetriever;
    }

    public EndpointCertificateMock endpointCertificateMock() {
        return endpointCertificateMock;
    }

}<|MERGE_RESOLUTION|>--- conflicted
+++ resolved
@@ -67,13 +67,8 @@
     private final ApplicationStoreMock applicationStoreMock = new ApplicationStoreMock();
     private final MockRunDataStore mockRunDataStore = new MockRunDataStore();
     private final MockResourceTagger mockResourceTagger = new MockResourceTagger();
-<<<<<<< HEAD
-    private final RoleService roleService = new NoopRoleService();
+    private final RoleService roleService = new MockRoleService();
     private final BillingController billingController = new MockBillingController(clock);
-=======
-    private final RoleService roleService = new MockRoleService();
-    private final BillingController billingController = new MockBillingController();
->>>>>>> 7b14f99e
     private final ContainerRegistryMock containerRegistry = new ContainerRegistryMock();
     private final NoopTenantSecretService tenantSecretService = new NoopTenantSecretService();
     private final ArchiveService archiveService = new MockArchiveService();
