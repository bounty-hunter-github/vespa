--- conflicted
+++ resolved
@@ -108,8 +108,6 @@
         @ModelFeatureFlag(owners = {"arnej"}) default String logFileCompressionAlgorithm(String defVal) { return defVal; }
         @ModelFeatureFlag(owners = {"vekterli"}) default boolean useTwoPhaseDocumentGc() { return false; }
         @ModelFeatureFlag(owners = {"tokle"}) default boolean useRestrictedDataPlaneBindings() { return false; }
-<<<<<<< HEAD
-=======
         @ModelFeatureFlag(owners = {"baldersheim", "vekterli"}, removeAfter="8.61") default boolean computeCoverageFromTargetActiveDocs() { return true; }
 
         //Below are all flags that must be kept until 7 is out of the door
@@ -133,7 +131,6 @@
         @ModelFeatureFlag(owners = {"vekterli"}, removeAfter="7.last") default boolean persistenceThrottlingOfMergeFeedOps() { return true; }
         @ModelFeatureFlag(owners = {"baldersheim"}, removeAfter="7.last") default int maxConcurrentMergesPerNode() { return 16; }
         @ModelFeatureFlag(owners = {"baldersheim"}, removeAfter="7.last") default int maxMergeQueueSize() { return 100; }
->>>>>>> b7123d3a
     }
 
     /** Warning: As elsewhere in this package, do not make backwards incompatible changes that will break old config models! */
