--- conflicted
+++ resolved
@@ -25,13 +25,7 @@
         }
     }
 
-<<<<<<< HEAD
     public TransactionLogServer(AbstractConfigProducer searchNode, String clusterName) {
-=======
-    public TransactionLogServer(AbstractConfigProducer<?> searchNode,
-                                String clusterName,
-                                ModelContext.Properties featureFlags) {
->>>>>>> 59601cc2
         super(searchNode, "transactionlogserver");
         portsMeta.on(0).tag("tls");
         setProp("clustername", clusterName);
