--- conflicted
+++ resolved
@@ -52,11 +52,6 @@
 
     private final DispatchGroup rootDispatch;
     private DispatchSpec dispatchSpec;
-<<<<<<< HEAD
-    private final boolean useAdaptiveDispatch;
-=======
-    private final double defaultTopKProbability;
->>>>>>> 034146bc
     private List<SearchNode> searchNodes = new ArrayList<>();
 
     /**
@@ -73,11 +68,6 @@
         super(parent, clusterName, index);
         unionCfg = new UnionConfiguration(this, documentDbs);
         rootDispatch =  new DispatchGroup(this);
-<<<<<<< HEAD
-        useAdaptiveDispatch = deployState.getProperties().useAdaptiveDispatch();
-=======
-        defaultTopKProbability = deployState.getProperties().defaultTopKProbability();
->>>>>>> 034146bc
     }
 
     @Override
