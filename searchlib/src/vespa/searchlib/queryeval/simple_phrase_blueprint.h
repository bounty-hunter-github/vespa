// Copyright Yahoo. Licensed under the terms of the Apache 2.0 license. See LICENSE in the project root.

#pragma once

#include "searchable.h"
#include "irequestcontext.h"
#include <vespa/searchlib/fef/matchdatalayout.h>

namespace search::fef { class TermFieldMatchData; }

namespace search::queryeval {

class SimplePhraseBlueprint : public ComplexLeafBlueprint
{
private:
    FieldSpec               _field;
    HitEstimate             _estimate;
    fef::MatchDataLayout    _layout;
    std::vector<Blueprint*> _terms;

public:
<<<<<<< HEAD
    SimplePhraseBlueprint(const FieldSpec &field, bool expensive);
    SimplePhraseBlueprint(const SimplePhraseBlueprint &) = delete;
    SimplePhraseBlueprint &operator=(const SimplePhraseBlueprint &) = delete;
=======
    SimplePhraseBlueprint(const FieldSpec &field, const IRequestContext & requestContext, bool expensive);
>>>>>>> 55cdc713
    ~SimplePhraseBlueprint() override;

    // used by create visitor
    FieldSpec getNextChildField(const FieldSpec &outer);

    // used by create visitor
    void addTerm(Blueprint::UP term);

    SearchIteratorUP createLeafSearch(const fef::TermFieldMatchDataArray &tfmda, bool strict) const override;
    SearchIteratorUP createFilterSearch(bool strict, FilterConstraint constraint) const override;
    void visitMembers(vespalib::ObjectVisitor &visitor) const override;
    void fetchPostings(const ExecuteInfo &execInfo) override;
};

}<|MERGE_RESOLUTION|>--- conflicted
+++ resolved
@@ -19,13 +19,10 @@
     std::vector<Blueprint*> _terms;
 
 public:
-<<<<<<< HEAD
     SimplePhraseBlueprint(const FieldSpec &field, bool expensive);
     SimplePhraseBlueprint(const SimplePhraseBlueprint &) = delete;
     SimplePhraseBlueprint &operator=(const SimplePhraseBlueprint &) = delete;
-=======
-    SimplePhraseBlueprint(const FieldSpec &field, const IRequestContext & requestContext, bool expensive);
->>>>>>> 55cdc713
+
     ~SimplePhraseBlueprint() override;
 
     // used by create visitor
